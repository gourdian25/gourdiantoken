--- conflicted
+++ resolved
@@ -165,10 +165,7 @@
 gourdiantoken delivers enterprise-grade performance across all operations:
 
 **Token Operations (Lower is better)**
-<<<<<<< HEAD
-=======
-
->>>>>>> db141123
+
 | Operation          | Algorithm   | Ops/sec  | Latency  | Allocs/op |
 |--------------------|-------------|----------|----------|-----------|
 | Create Access      | HS256       | 115,879  | 10.5µs   | 71        |
@@ -178,37 +175,24 @@
 | Token Rotation     | Redis       | 1,023    | 1.16ms   | 183       |
 
 **Concurrent Performance**
-<<<<<<< HEAD
-=======
-
->>>>>>> db141123
+
 ```text
 BenchmarkCreateAccessTokenParallel-8      175,258 ops | 6.7µs/op | 72 allocs/op
 BenchmarkVerifyAccessTokenParallel-8      184,347 ops | 7.4µs/op | 98 allocs/op
 ```
 
 **Key Size Impact**
-<<<<<<< HEAD
-| Algorithm   | Key Size | Verify Latency |
-|-------------|----------|----------------|
-| RSA         | 1024     | 26µs           |
-| RSA         | 2048     | 47.9µs         | 
-=======
 
 | Algorithm   | Key Size | Verify Latency |
 |-------------|----------|----------------|
 | RSA         | 1024     | 26µs           |
 | RSA         | 2048     | 47.9µs         |
->>>>>>> db141123
 | RSA         | 4096     | 376µs          |
 | ECDSA       | P256     | 88.5µs         |
 | ECDSA       | P384     | 754µs          |
 
 **Full Benchmark Results:**
-<<<<<<< HEAD
-=======
-
->>>>>>> db141123
+
 ```text
 BenchmarkCreateAccessToken/Symmetric-8        115,879 ops | 10,531 ns/op | 5,924 B/op | 71 allocs/op
 BenchmarkVerifyAccessToken/Symmetric-8         94,226 ops | 12,824 ns/op | 5,272 B/op | 95 allocs/op
@@ -218,7 +202,6 @@
 ---
 
 ### 🧪 Running Tests & Benchmarks
-<<<<<<< HEAD
 
 To verify the package yourself:
 
@@ -226,15 +209,6 @@
 # Run all tests
 make test
 
-=======
-
-To verify the package yourself:
-
-```bash
-# Run all tests
-make test
-
->>>>>>> db141123
 # Run with coverage
 make coverage
 
@@ -282,44 +256,6 @@
 )
 
 func main() {
-<<<<<<< HEAD
-	// Use a securely generated 32-byte secret key (base64 recommended)
-	key := "your-32-byte-secret-key-must-be-secure"
-
-	// 1. Load default HMAC configuration
-	config := gourdiantoken.DefaultGourdianTokenConfig(key)
-
-	// 2. Create token maker (nil Redis client disables advanced features)
-	maker, err := gourdiantoken.NewGourdianTokenMaker(context.Background(), config, nil)
-	if err != nil {
-		panic(fmt.Errorf("token maker initialization failed: %w", err))
-	}
-
-	// 3. Generate user and session IDs
-	userID := uuid.New()
-	sessionID := uuid.New()
-
-	// 4. Create access token with user identity and roles
-	accessToken, err := maker.CreateAccessToken(
-		context.Background(),
-		userID,
-		"john_doe",
-		[]string{"user", "admin"},
-		sessionID,
-	)
-	if err != nil {
-		panic(fmt.Errorf("failed to create access token: %w", err))
-	}
-
-	// 5. Verify the token and extract claims
-	claims, err := maker.VerifyAccessToken(context.Background(), accessToken.Token)
-	if err != nil {
-		panic(fmt.Errorf("token verification failed: %w", err))
-	}
-
-	fmt.Printf("✅ Verified token for user %s (ID: %s) with roles %v\n", 
-		claims.Username, claims.Subject, claims.Roles)
-=======
  // Use a securely generated 32-byte secret key (base64 recommended)
  key := "your-32-byte-secret-key-must-be-secure"
 
@@ -356,7 +292,6 @@
 
  fmt.Printf("✅ Verified token for user %s (ID: %s) with roles %v\n", 
   claims.Username, claims.Subject, claims.Roles)
->>>>>>> db141123
 }
 ```
 
@@ -380,86 +315,6 @@
 )
 
 func main() {
-<<<<<<< HEAD
-	// 1. Configure Redis for token management
-	redisClient := redis.NewClient(&redis.Options{
-		Addr:     "localhost:6379",
-		Password: "",
-		DB:       0,
-	})
-
-	// 2. Create custom configuration
-	config := gourdiantoken.GourdianTokenConfig{
-		Algorithm:                "RS256",
-		SigningMethod:            gourdiantoken.Asymmetric,
-		PrivateKeyPath:           "/path/to/private.pem",
-		PublicKeyPath:            "/path/to/public.pem",
-		Issuer:                   "myapp.com",
-		Audience:                 []string{"api.myapp.com"},
-		AllowedAlgorithms:        []string{"RS256"},
-		RequiredClaims:           []string{"jti", "sub", "exp", "iat", "typ", "rls"},
-		AccessExpiryDuration:     30 * time.Minute,
-		AccessMaxLifetimeExpiry:  24 * time.Hour,
-		RefreshExpiryDuration:    7 * 24 * time.Hour,
-		RefreshMaxLifetimeExpiry: 30 * 24 * time.Hour,
-		RefreshReuseInterval:     5 * time.Minute,
-		RotationEnabled:          true,
-		RevocationEnabled:        true,
-	}
-
-	// 3. Initialize token maker
-	maker, err := gourdiantoken.NewGourdianTokenMaker(context.Background(), config, redisClient)
-	if err != nil {
-		panic(fmt.Errorf("failed to initialize token maker: %w", err))
-	}
-
-	// 4. Generate user credentials
-	userID := uuid.New()
-	sessionID := uuid.New()
-
-	// 5. Create token pair
-	accessToken, err := maker.CreateAccessToken(
-		context.Background(),
-		userID,
-		"alice",
-		[]string{"user", "admin"},
-		sessionID,
-	)
-	if err != nil {
-		panic(err)
-	}
-
-	refreshToken, err := maker.CreateRefreshToken(
-		context.Background(),
-		userID,
-		"alice",
-		sessionID,
-	)
-	if err != nil {
-		panic(err)
-	}
-
-	// 6. Verify tokens
-	accessClaims, err := maker.VerifyAccessToken(context.Background(), accessToken.Token)
-	if err != nil {
-		panic(err)
-	}
-
-	refreshClaims, err := maker.VerifyRefreshToken(context.Background(), refreshToken.Token)
-	if err != nil {
-		panic(err)
-	}
-
-	fmt.Printf("🔐 Access Token (expires: %s)\n", accessClaims.ExpiresAt)
-	fmt.Printf("🔄 Refresh Token (expires: %s)\n", refreshClaims.ExpiresAt)
-
-	// 7. Demonstrate token rotation
-	newRefreshToken, err := maker.RotateRefreshToken(context.Background(), refreshToken.Token)
-	if err != nil {
-		panic(err)
-	}
-	fmt.Printf("🆕 Rotated Refresh Token: %s\n", newRefreshToken.Token)
-=======
  // 1. Configure Redis for token management
  redisClient := redis.NewClient(&redis.Options{
   Addr:     "localhost:6379",
@@ -538,7 +393,6 @@
   panic(err)
  }
  fmt.Printf("🆕 Rotated Refresh Token: %s\n", newRefreshToken.Token)
->>>>>>> db141123
 }
 ```
 
@@ -1014,7 +868,7 @@
 ### 🔍 Performance Characteristics
 
 #### 🚀 Symmetric (HMAC) Operations
-<<<<<<< HEAD
+
 - **Blazing fast** for both creation and verification
 - Ideal for:
   - Microservices architectures
@@ -1022,6 +876,7 @@
   - Serverless functions
 
 #### 🔐 Asymmetric (RSA/ECDSA) Operations
+
 - **Verification is 20-50x faster than creation**
 - Recommended patterns:
   - Issue tokens centrally (slow operation)
@@ -1029,33 +884,13 @@
   - Use key rotation for long-lived tokens
 
 #### 🏗️ Redis-Enhanced Features
-=======
-
-- **Blazing fast** for both creation and verification
-- Ideal for:
-  - Microservices architectures
-  - High-volume API gateways
-  - Serverless functions
-
-#### 🔐 Asymmetric (RSA/ECDSA) Operations
-
-- **Verification is 20-50x faster than creation**
-- Recommended patterns:
-  - Issue tokens centrally (slow operation)
-  - Verify tokens at edge (fast operation)
-  - Use key rotation for long-lived tokens
-
-#### 🏗️ Redis-Enhanced Features
-
->>>>>>> db141123
+
 - **Token rotation adds ~1-2ms** overhead
 - **Revocation checks add ~0.9ms** per verification
 - Best practices:
   - Use connection pooling
   - Pipeline Redis commands when possible
   - Set appropriate TTLs on Redis keys
-<<<<<<< HEAD
-=======
 
 ---
 
@@ -1067,20 +902,9 @@
    config := gourdiantoken.DefaultGourdianTokenConfig("strong-32-byte-secret")
    config.AccessExpiryDuration = 15 * time.Minute  // Shorter TTL = less verification load
    ```
->>>>>>> db141123
 
 2. **Balanced Security**
 
-<<<<<<< HEAD
-### 🏆 Performance Recommendations
-
-1. **For Maximum Throughput**
-   ```go
-   config := gourdiantoken.DefaultGourdianTokenConfig("strong-32-byte-secret")
-   config.AccessExpiryDuration = 15 * time.Minute  // Shorter TTL = less verification load
-   ```
-
-2. **Balanced Security**
    ```go
    config := gourdiantoken.NewGourdianTokenConfig(
        gourdiantoken.Asymmetric,
@@ -1092,6 +916,7 @@
    ```
 
 3. **Redis Optimization**
+
    ```go
    redisClient := redis.NewClient(&redis.Options{
        Addr:     "redis-cluster.example.com:6379",
@@ -1100,29 +925,7 @@
    ```
 
 4. **Concurrency Patterns**
-=======
-   ```go
-   config := gourdiantoken.NewGourdianTokenConfig(
-       gourdiantoken.Asymmetric,
-       true, true,
-       []string{"api.example.com"},
-       []string{"ES256"},  // ECDSA faster than RSA
-       // ... other params
-   )
-   ```
-
-3. **Redis Optimization**
-
-   ```go
-   redisClient := redis.NewClient(&redis.Options{
-       Addr:     "redis-cluster.example.com:6379",
-       PoolSize: 100,  // Match your expected concurrency
-   })
-   ```
-
-4. **Concurrency Patterns**
-
->>>>>>> db141123
+
    ```go
    // Pre-warm the maker in your application startup
    maker, _ := gourdiantoken.NewGourdianTokenMaker(ctx, config, redisClient)
@@ -1132,13 +935,9 @@
 ---
 
 ### 🧠 Advanced Techniques
-<<<<<<< HEAD
-=======
 
 #### 🔄 Batch Token Verification
->>>>>>> db141123
-
-#### 🔄 Batch Token Verification
+
 ```go
 func batchVerify(ctx context.Context, maker GourdianTokenMaker, tokens []string) ([]*AccessTokenClaims, error) {
     var wg sync.WaitGroup
@@ -1162,10 +961,7 @@
 ```
 
 #### 🗝️ Key Rotation Strategy
-<<<<<<< HEAD
-=======
-
->>>>>>> db141123
+
 ```go
 // Implement key rotation by periodically creating new makers
 func rotateKeys() {
@@ -1212,10 +1008,6 @@
     )
 ```
 
-<<<<<<< HEAD
-
-=======
->>>>>>> db141123
 ## 🧪 Bonus Use Cases (Quick Ideas)
 
 | Use Case                     | What to Do                                                                 |
