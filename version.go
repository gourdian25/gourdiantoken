--- conflicted
+++ resolved
@@ -1,8 +1,3 @@
 package gourdiantoken
 
-// Version is the current version of the gourdiantoken package.
-<<<<<<< HEAD
-var Version = "v1.0.1"
-=======
-var Version = "v0.0.5"
->>>>>>> 4ab69e31
+var Version = "v1.0.1"